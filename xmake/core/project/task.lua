--!The Make-like Build Utility based on Lua
--
-- Licensed to the Apache Software Foundation (ASF) under one
-- or more contributor license agreements.  See the NOTICE file
-- distributed with this work for additional information
-- regarding copyright ownership.  The ASF licenses this file
-- to you under the Apache License, Version 2.0 (the
-- "License"); you may not use this file except in compliance
-- with the License.  You may obtain a copy of the License at
--
--     http://www.apache.org/licenses/LICENSE-2.0
--
-- Unless required by applicable law or agreed to in writing, software
-- distributed under the License is distributed on an "AS IS" BASIS,
-- WITHOUT WARRANTIES OR CONDITIONS OF ANY KIND, either express or implied.
-- See the License for the specific language governing permissions and
-- limitations under the License.
-- 
-- Copyright (C) 2015 - 2017, TBOOX Open Source Group.
--
-- @author      ruki
-- @file        task.lua
--

-- define module: task
local task = task or {}

-- load modules
local os            = require("base/os")
local table         = require("base/table")
local utils         = require("base/utils")
local filter        = require("base/filter")
local string        = require("base/string")
local interpreter   = require("base/interpreter")
local sandbox       = require("sandbox/sandbox")
local global        = require("project/global")
local config        = require("project/config")
local project       = require("project/project")
local package       = require("project/package")

-- the directories of tasks
function task._directories()

    return  {   path.join(global.directory(), "plugins")
            ,   path.join(xmake._PROGRAM_DIR, "plugins")
            ,   path.join(xmake._PROGRAM_DIR, "actions")
            }
end

-- translate menu
function task._translate_menu(menu)

    -- check
    assert(menu)

    -- the interpreter
    local interp = task._interpreter()
    assert(interp)

    -- translate options
    local options = menu.options
    if options then
    
        -- make full options 
        local options_full = {}
        for _, opt in ipairs(options) do

            -- this option is function? translate it
            if type(opt) == "function" then
                
                -- call menu script in the sandbox
                local ok, results = sandbox.load(opt)
                if ok then
                    if results then
                        for _, opt in ipairs(results) do
                            table.insert(options_full, opt)
                        end
                    end
                else
                    -- errors
                    return nil, string.format("taskmenu: %s", results)
                end
            else
                table.insert(options_full, opt)
            end
        end

        -- update the options
        options = options_full
        menu.options = options_full

        -- filter options
        if interp:filter() then

            -- filter option
            for _, opt in ipairs(options) do

                -- filter default
                local default = opt[4]
                if type(default) == "string" then
                    opt[4] = interp:filter():handle(default)
                end

                -- filter description
                for i = 5, 64 do

                    -- the description, @note some option may be nil
                    local description = opt[i]
                    if not description then break end

                    -- the description is string?
                    if type(description) == "string" then
                        opt[i] = interp:filter():handle(description)

                    -- the description is function? wrap it for calling it in the sandbox
                    elseif type(description) == "function" then
                        opt[i] = function ()

                            -- call it in the sandbox
                            local ok, results = sandbox.load(description)
                            if not ok then
                                -- errors
                                return nil, string.format("taskmenu: %s", results)
                            end

                            -- ok
                            return results
                        end
                    end
                end
            end
        end

        -- add common options
        table.insert(options, 1,  {'q', "quiet",     "k",  nil, "Quiet operation."                           })
        table.insert(options, 2,  {'v', "verbose",   "k",  nil, "Print lots of verbose information."         })
        table.insert(options, 3,  {nil, "root",      "k",  nil, "Allow to run xmake as root."                })
        table.insert(options, 4,  {nil, "backtrace", "k",  nil, "Print backtrace information for debugging." })
        table.insert(options, 5,  {nil, "profile",   "k",  nil, "Print performance data for debugging."      })
        table.insert(options, 6,  {nil, "version",   "k",  nil, "Print the version number and exit."         })
        table.insert(options, 7,  {'h', "help",      "k",  nil, "Print this help message and exit."          })
        table.insert(options, 8,  {})
        table.insert(options, 9,  {'F', "file",      "kv", nil, "Read a given xmake.lua file."               })
        table.insert(options, 10, {'P', "project",   "kv", nil, "Change to the given project directory."
                                                              , "Search priority:"
                                                              , "    1. The Given Command Argument"
                                                              , "    2. The Envirnoment Variable: XMAKE_PROJECT_DIR"
                                                              , "    3. The Current Directory"               })
        table.insert(options, 11, {})

    end

    -- ok
    return menu
end

-- the interpreter
function task._interpreter()

    -- the interpreter has been initialized? return it directly
    if task._INTERPRETER then
        return task._INTERPRETER
    end

    -- init interpreter
    local interp = interpreter.new()
    assert(interp)
  
    -- define apis
    interp:api_define
    {
        values =
        {
            -- task.set_xxx
            "task.set_category"     -- main, action, plugin, task (default)
        ,   "task.set_menu"
        }
    ,   script =
        {
            -- task.on_xxx
            "task.on_run"
        }
    }

    -- set filter
    interp:filter_set(filter.new(function (variable)

        -- check
        assert(variable)

        -- attempt to get it directly from the configure
        local result = config.get(variable)
        if not result or type(result) ~= "string" then 

            -- init maps
            local maps = 
            {
                host        = xmake._HOST
            ,   nuldev      = os.nuldev()
            ,   tmpdir      = os.tmpdir()
            ,   curdir      = os.curdir()
            ,   globaldir   = global.directory()
            ,   configdir   = config.directory()
            ,   projectdir  = xmake._PROJECT_DIR
            ,   packagedir  = package.directory()
<<<<<<< HEAD
            ,   programdir  = xmake._PROGRAM_DIR
            ,   xmake       = xmake._EXECUTABLE_PATH or path.join(xmake._PROGRAM_DIR, "xmake")
=======
            ,   programdir  = os.programdir()
>>>>>>> ea123cda
            }

            -- map it
            result = maps[variable]
        end 

        -- ok?
        return result
    end))

    -- save interpreter
    task._INTERPRETER = interp

    -- ok?
    return interp
end

-- bind tasks for menu with an sandbox instance
function task._bind(tasks, interp)

    -- check
    assert(tasks)

    -- get interpreter
    interp = interp or task._interpreter()
    assert(interp) 

    -- bind sandbox for menus
    for _, taskinfo in pairs(tasks) do

        -- has menu?
        if taskinfo.menu then

            -- translate options
            local options = taskinfo.menu.options
            if options then
            
                -- make full options 
                local options_full = {}
                for _, opt in ipairs(options) do

                    -- this option is function? translate it
                    if type(opt) == "function" then

                        -- make sandbox instance with the given script
                        local instance, errors = sandbox.new(opt, interp:filter(), interp:rootdir())
                        if not instance then
                            return false, errors
                        end

                        -- update option script
                        opt = instance:script()
                    end

                    -- insert option
                    table.insert(options_full, opt)
                end

                -- update the options
                options = options_full
                taskinfo.menu.options = options_full

                -- bind sandbox for option description
                for _, opt in ipairs(options) do

                    -- bind description
                    if type(opt) == "table" then
                        for i = 5, 64 do

                            -- the description, @note some option may be nil
                            local description = opt[i]
                            if not description then break end

                            -- the description is function? wrap it for calling it in the sandbox
                            if type(description) == "function" then

                                -- make sandbox instance with the given script
                                local instance, errors = sandbox.new(description, interp:filter(), interp:rootdir())
                                if not instance then
                                    return false, errors
                                end

                                -- check
                                assert(instance:script())

                                -- update option script
                                opt[i] = instance:script()
                            end
                        end
                    end
                end
            end
        end
    end

    -- ok
    return true
end

-- load the given task script file
function task._load(filepath)

    -- get interpreter
    local interp = task._interpreter()
    assert(interp) 

    -- load tasks
    local tasks, errors = interp:load(filepath, "task", true, true)
    if not tasks and os.isfile(filepath) then
        return nil, errors
    end

    -- bind tasks for menu with an sandbox instance
    local ok, errors = task._bind(tasks)
    if not ok then
        return nil, errors
    end

    -- ok?
    return tasks
end

-- get all tasks
function task.tasks()
 
    -- return it directly if exists
    if task._TASKS then
        return task._TASKS 
    end

    -- load tasks
    local tasks = {}
    local dirs = task._directories()
    for _, dir in ipairs(dirs) do

        -- get files
        local files = os.match(path.join(dir, "**/xmake.lua"))
        if files then
            for _, filepath in ipairs(files) do

                -- load tasks
                local results, errors = task._load(filepath)

                -- save tasks
                if results then
                    table.join2(tasks, results)
                else
                    return nil, errors
                end
            end
        end
    end

    -- merge project tasks if exists
    local projectasks, errors = project.tasks()
    if projectasks then

        -- the project interpreter
        local interp = errors

        -- bind tasks for menu with an sandbox instance
        local ok, errors = task._bind(projectasks, interp)
        if not ok then
            return nil, errors
        end

        -- save tasks
        for taskname, taskinfo in pairs(projectasks) do
            if tasks[taskname] == nil then
                tasks[taskname] = taskinfo
            else
                utils.warning("task(\"%s\") has been defined!", taskname)
            end
        end
    else
        return nil, errors
    end

    -- save it
    task._TASKS = tasks

    -- ok?
    return tasks
end

-- run task with given name
function task.run(name, ...)

    -- check
    assert(name)

    -- load tasks
    local tasks, errors = task.tasks()
    if not tasks then
        return false, errors
    end

    -- the interpreter
    local interp = task._interpreter()
    assert(interp)

    -- get the task info
    local taskinfo = tasks[name]
    if not taskinfo then
        return false, string.format("task(\"%s\"): unknown task", name)
    end

    -- check
    if not taskinfo.run then
        return false, string.format("task(\"%s\"): no run script, please call on_task_run() first!", name)
    end

    -- save the current directory
    local curdir = os.curdir()

    -- run task
    local ok, errors = sandbox.load(taskinfo.run, ...)

    -- restore the current directory
    os.cd(curdir)

    -- ok?
    return ok, errors
end

-- the menu
function task.menu()

    -- load tasks
    local tasks, errors = task.tasks()
    if not tasks then
        return nil, errors
    end

    -- make menu
    local menu = {}
    for taskname, taskinfo in pairs(tasks) do

        -- has menu?
        if taskinfo.menu then

            -- main?
            if taskinfo.category == "main" then

                -- delay to load main menu
                menu.main = function ()

                    -- translate main menu
                    local mainmenu = task._translate_menu(taskinfo.menu)

                    -- make tasks for the main menu
                    mainmenu.tasks = {}
                    for name, info in pairs(tasks) do

                        -- has menu?
                        if info.menu then

                            -- add task
                            mainmenu.tasks[name] = 
                            {
                                category    = info.category
                            ,   shortname   = info.menu.shortname
                            ,   description = info.menu.description
                            }
                        end
                    end

                    -- ok
                    return mainmenu
                end
            end

            -- delay to load task menu
            menu[taskname] = function ()
                return task._translate_menu(taskinfo.menu)
            end
        end
    end

    -- ok?
    return menu
end

-- return module: task
return task<|MERGE_RESOLUTION|>--- conflicted
+++ resolved
@@ -203,12 +203,7 @@
             ,   configdir   = config.directory()
             ,   projectdir  = xmake._PROJECT_DIR
             ,   packagedir  = package.directory()
-<<<<<<< HEAD
-            ,   programdir  = xmake._PROGRAM_DIR
-            ,   xmake       = xmake._EXECUTABLE_PATH or path.join(xmake._PROGRAM_DIR, "xmake")
-=======
             ,   programdir  = os.programdir()
->>>>>>> ea123cda
             }
 
             -- map it
