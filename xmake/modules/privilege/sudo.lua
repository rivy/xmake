--- conflicted
+++ resolved
@@ -37,13 +37,9 @@
     local program = find_sudo()
     assert(program, "sudo not found!")
 
-    -- FIXME: deal with spaces in `os.getenv("PATH")`
+    -- FIXME: deal with quotes in `os.getenv("PATH")`
     -- run it with administrator permission and preserve parent environment
-<<<<<<< HEAD
-    runner(program .. " env PATH=" .. os.getenv("PATH") .. " " .. cmd, ...)
-=======
-    runner(program .. " PATH=\"" .. os.getenv("PATH") .. "\" " .. cmd, ...)
->>>>>>> 1c48d7c8
+    runner(program .. " env PATH=\"" .. os.getenv("PATH") .. "\" " .. cmd, ...)
 end
 
 -- sudo run shell with administrator permission and arguments list
